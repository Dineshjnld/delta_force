--- conflicted
+++ resolved
@@ -33,8 +33,6 @@
     "agentic_rag.hocon": false,
     "kwik_agents.hocon": false,
 
-<<<<<<< HEAD
-=======
     # To use this agent network, start by installing the required package:
     #     pip install atlassian-python-api
     #
@@ -44,7 +42,6 @@
     # as environment variable "JIRA_USERNAME" and "JIRA_API_TOKEN", respectively.
     "confluence_rag.hocon": false,
     
->>>>>>> 3cc1b4ab
     # Before turning on and running the following agent network, make sure that:
     # The MCP server is running.
     # The server can be found at servers/MCP/bmi_server.py and run using the following command
